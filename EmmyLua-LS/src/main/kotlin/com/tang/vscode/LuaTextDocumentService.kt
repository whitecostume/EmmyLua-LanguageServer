--- conflicted
+++ resolved
@@ -548,11 +548,7 @@
 
     }
 
-<<<<<<< HEAD
     override fun signatureHelp(params: SignatureHelpParams?): CompletableFuture<SignatureHelp?> {
-=======
-    override fun signatureHelp(position: TextDocumentPositionParams): CompletableFuture<SignatureHelp?> {
->>>>>>> 4e207747
         return computeAsync {
             var signatureHelp: SignatureHelp? = null
             val list = mutableListOf<SignatureInformation>()
@@ -602,13 +598,6 @@
                 }
                 signatureHelp = SignatureHelp(list, activeSig, activeParameter)
             }
-<<<<<<< HEAD
-
-=======
-            if (list.size > 0) {
-                signatureHelp = SignatureHelp(list, activeSig, activeParameter)
-            }
->>>>>>> 4e207747
             signatureHelp
         }
     }
